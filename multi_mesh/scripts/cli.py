--- conflicted
+++ resolved
@@ -128,23 +128,17 @@
     if params == ["TTI"]:
         params = ["VPV", "VPH", "VSV", "VSH", "RHO", "QKAPPA", "QMU", "ETA"]
 
-<<<<<<< HEAD
     # find coordinates in gll_model
     gll_coords = gll['MODEL']['coordinates']
-=======
-    # find coordinates in gll_model. The 'ELASTIC' sometimes need to be 'MODEL'
-    gll_coords = gll['ELASTIC']['coordinates']
->>>>>>> cbf5e146
+
     gll_points = (gll_order + 1) ** 3
 
     nelem_to_search = 20
     npoints = len(gll_coords)
-<<<<<<< HEAD
-    nearest_element_indices = np.zeros(shape=[npoints, gll_points, nelem_to_search], dtype=np.int64)
-=======
-    nearest_element_indices = np.zeros(
-        shape=[npoints, gll_points, nelem_to_search], dtype=np.int64)
->>>>>>> cbf5e146
+    nearest_element_indices = np.zeros(shape=[npoints,
+                                              gll_points, nelem_to_search],
+                                       dtype=np.int64)
+
 
     for i in range(gll_points):
         if (i+1) % 10 == 0 or i == 124 or i == 0:
@@ -183,25 +177,18 @@
     assert nfailed is 0, f"{nfailed} points could not be interpolated."
     # Lets just interpolate the first parameter
     # params = ["VSV", "VSH", "VPV", "VPH", "RHO"]
-<<<<<<< HEAD
+
     isoparams = ["RHO", "VP", "VS", "QKAPPA", "QMU"]
     ttiparams = ["VPV", "VPH", "VSV", "VSH", "RHO", "ETA", "QKAPPA", "QMU"]
     # params_gll = gll["MODEL"]["data"].attrs.get("DIMENSION_LABELS")[1].decode()
     # params_gll = params_gll[2:-2].replace(" ", "").split("|")
     params_gll = isoparams
     exodusparams = ttiparams
-=======
-    # isoparams = ["VP", "VS", "RHO", "QKAPPA", "QMU"]
-    # ttiparams = ["VPV", "VPH", "VSV", "VSH", "RHO", "ETA", "QKAPPA", "QMU"]
-    # params_gll = gll["MODEL"]["data"].attrs.get("DIMENSION_LABELS")[1].decode()
-    # params_gll = params_gll[2:-2].replace(" ", "").split("|")
-    params_gll = params
->>>>>>> cbf5e146
+
     # if "MODEL/data" in gll:
     #     params_gll = gll["MODEL"]["data"].attrs.get("DIMENSION_LABELS")[1].decode()
     #     params_gll = params_gll[2:-2].replace(" ", "").split("|")
     #     if params_gll == params:
-<<<<<<< HEAD
     del gll['MODEL/data']
     gll.create_dataset('MODEL/data', (npoints, len(isoparams), gll_points), dtype=np.float64)
 
@@ -211,24 +198,7 @@
     gll['MODEL/data'].dims[1].label = dimstr
     gll['MODEL/data'].dims[2].label = 'point'
     params_gll = gll["MODEL"]["data"].attrs.get("DIMENSION_LABELS")[1].decode()
-=======
-
-    # We need to delete the dataset and recreate it, hopefully I'll have a
-    # better solution later. 'ELASTIC' is sometimes 'MODEL' There are still
-    # some commented lines related to that.
-    del gll['ELASTIC/data']
-    gll.create_dataset('ELASTIC/data', (1, npoints, len(params), gll_points),
-                       dtype=np.float64)
-
-    # This dimension doesn't always exist but then you need to rearrange.
-    gll['ELASTIC/data'].dims[0].label = 'time'
-    gll['ELASTIC/data'].dims[1].label = 'element'
-    dimstr = '[ ' + ' | '.join(params) + ' ]'
-    gll['ELASTIC/data'].dims[2].label = dimstr
-    gll['ELASTIC/data'].dims[3].label = 'point'
-    params_gll = gll["ELASTIC"]["data"].attrs.get(
-        "DIMENSION_LABELS")[2].decode()
->>>>>>> cbf5e146
+
     params_gll = params_gll[2:-2].replace(" ", "").split("|")
     s = 0
     # Maybe faster to just load all nodal fields to memory and use those
@@ -415,7 +385,6 @@
         if not np.any(np.abs(ref_coord) > 1.02):
             return element, ref_coord
 
-<<<<<<< HEAD
     ind = np.where(ref_coords == np.min(ref_coords))[0][0]
     element = nearest_elements[ind]
     ref_coord = inverse_transform(point=point, gll_points=np.asfortranarray(
@@ -430,13 +399,4 @@
 # gll_model = "/home/solvi/workspace/InterpolationTests/smoothiesem_nlat08.h5"
 # mesh = "/home/solvi/workspace/InterpolationTests/Globe3D_prem_ani_one_crust_25.e"
 # gll_order = 4
-# interpolate_mesh_to_gll(mesh, gll_model, 4)
-
-
-
-
-
-=======
-    raise IndexError("Could not find an element which this points fits into."
-                     " Maybe you should add some tolerance")
->>>>>>> cbf5e146
+# interpolate_mesh_to_gll(mesh, gll_model, 4)
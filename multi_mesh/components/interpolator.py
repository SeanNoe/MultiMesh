--- conflicted
+++ resolved
@@ -595,19 +595,6 @@
             layer=layer,
         )
 
-<<<<<<< HEAD
-    if threads is None:
-        threads = multiprocessing.cpu_count()
-    print(f"Solving problem using {threads} threads")
-    layer_list = list(unique_new_points.keys())
-    threads = min(threads, len(layer_list))
-
-    with multiprocessing.Pool(threads) as pool:
-        pool.map(_find_interpolation_weights, layer_list)
-    pool.close()
-    pool.join()
-    # num_failed = 0
-=======
     if loop:
         if threads is None:
             threads = multiprocessing.cpu_count()
@@ -633,7 +620,6 @@
     else:
         print("No need to loop, we have weights")
 
->>>>>>> 404b7ec2
     for layer in coeffs.keys():
         # num_failed += len(np.where(elements[layer] == -1)[0])
         elms = elements[layer].astype(int)

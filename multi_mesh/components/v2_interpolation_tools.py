--- conflicted
+++ resolved
@@ -154,14 +154,9 @@
     return elems, coeffs
 
 
-<<<<<<< HEAD
 def interpolate_to_points(mesh, points, params_to_interp,
                           make_spherical=False, centroid_tree=None):
-=======
-def interpolate_to_points(
-    mesh, points, params_to_interp, make_spherical=False
-):
->>>>>>> 7fddaef9
+
     """
     Interpolates from a mesh to point cloud.
 
